--- conflicted
+++ resolved
@@ -67,19 +67,15 @@
 ##    model_name="BAAI/bge-small-en-v1.5"
 ##)
 
-<<<<<<< HEAD
-llamaindex_openai_embed_model = OpenAIEmbedding(model=default["embedding_model"], embed_batch_size=10)
-Settings.embed_model = llamaindex_openai_embed_model
-=======
 if config["OpenAI"].get("API_TYPE") == "azure":
-    llmaindex_openai_embed_model = AzureOpenAIEmbedding(model=default["embedding_model"],
+    llamaindex_openai_embed_model = AzureOpenAIEmbedding(model=default["embedding_model"],
                                                         deployment_name=default["embedding_model"],
                                                         api_version=default["azure_embedding_model_api_version"],
                                                         embed_batch_size=10)
 else:
-    llmaindex_openai_embed_model = OpenAIEmbedding(model=default["embedding_model"], embed_batch_size=10)
-Settings.embed_model = llmaindex_openai_embed_model
->>>>>>> 3b7fb005
+    llamaindex_openai_embed_model = OpenAIEmbedding(model=default["embedding_model"], embed_batch_size=10)
+Settings.embed_model = llamaindex_openai_embed_model
+
 ###############################################################################
 
 
